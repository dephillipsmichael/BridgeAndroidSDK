--- conflicted
+++ resolved
@@ -34,7 +34,7 @@
 }
 
 dependencies {
-    api 'org.sagebionetworks.bridge:rest-client:0.12.43', {
+    api 'org.sagebionetworks.bridge:rest-client:0.13.20', {
         exclude group: 'joda-time', module: 'joda-time'
     }
     api 'org.sagebionetworks:BridgeDataUploadUtils:0.2.3', {
@@ -59,20 +59,8 @@
     implementation 'com.jakewharton.rxbinding:rxbinding:0.4.0'
     implementation 'com.jakewharton.rxbinding:rxbinding-appcompat-v7:0.4.0'
 
-<<<<<<< HEAD
-    compile 'com.android.support:appcompat-v7:26.1.0'
-    compile 'com.android.support:support-annotations:26.1.0'
-    compile 'org.sagebionetworks:BridgeDataUploadUtils:0.2.3', {
-        exclude group: 'joda-time', module: 'joda-time'
-        exclude group: 'org.bouncycastle'
-    }
-    compile 'org.sagebionetworks.bridge:rest-client:0.13.20', {
-        exclude group: 'joda-time', module: 'joda-time'
-    }
-=======
     implementation 'com.android.support:appcompat-v7:26.1.0'
     implementation 'com.android.support:support-annotations:26.1.0'
->>>>>>> ff6f0d44
 
     implementation 'org.slf4j:slf4j-api:1.7.21'
     implementation 'com.github.tony19:logback-android-core:1.1.1-6'
