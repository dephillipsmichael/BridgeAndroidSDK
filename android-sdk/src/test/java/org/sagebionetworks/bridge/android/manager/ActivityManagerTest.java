--- conflicted
+++ resolved
@@ -53,15 +53,9 @@
     public void beforeTest() {
         MockitoAnnotations.initMocks(this);
 
-<<<<<<< HEAD
         when(authenticationManager.getAuthStateReference())
                 .thenReturn(new AtomicReference<>(
                         new AuthenticationManager.AuthStateHolder(activitiesApi, null)));
-        activityManager = new ActivityManager(authenticationManager);
-=======
-        when(authenticationManager.getApiReference()).thenReturn(new AtomicReference<>(activitiesApi));
-        activityManager = new ActivityManager(authenticationManager, context);
->>>>>>> fd183173
     }
 
     @Test
