--- conflicted
+++ resolved
@@ -10,11 +10,7 @@
 // todo make pom include sage s3 repo for rest-client
 android {
   compileSdkVersion 25
-<<<<<<< HEAD
   buildToolsVersion '25.0.2'
-=======
-  buildToolsVersion '25.0.0'
->>>>>>> d9f2df4c
 
   // allow inter-project inclusion of this library's debug build
   // publishNonDefault true
@@ -52,26 +48,14 @@
     exclude group: 'joda-time', module: 'joda-time'
   }
   compile project(":android-sdk")
-<<<<<<< HEAD
-  compile 'com.android.support:appcompat-v7:25.1.0'
-  compile 'net.zetetic:android-database-sqlcipher:3.5.4@aar'
-  apt 'co.touchlab.squeaky:squeaky-processor:0.4.0.0'
-  compile 'com.android.support:multidex:1.0.1'
-=======
 
   compile 'com.android.support:appcompat-v7:25.1.0'
   compile 'com.android.support:multidex:1.0.1'
 
-  compile 'com.squareup.retrofit2:retrofit:2.1.0'
-  compile 'com.squareup.retrofit2:adapter-rxjava:2.1.0'
-
   compile 'net.zetetic:android-database-sqlcipher:3.5.4@aar'
   apt 'co.touchlab.squeaky:squeaky-processor:0.4.0.0'
 
-  compile 'com.madgag.spongycastle:core:1.54.0.0'
-  compile 'com.madgag.spongycastle:prov:1.54.0.0'
-  compile 'com.madgag.spongycastle:pkix:1.54.0.0'
->>>>>>> d9f2df4c
+
 
   testCompile 'junit:junit:4.12'
   testCompile 'org.robolectric:robolectric:3.0'
