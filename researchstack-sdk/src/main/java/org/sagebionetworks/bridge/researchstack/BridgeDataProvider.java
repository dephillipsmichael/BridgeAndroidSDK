package org.sagebionetworks.bridge.researchstack;

import android.content.Context;
import android.support.annotation.NonNull;
import android.support.annotation.Nullable;

import org.joda.time.LocalDate;
import org.researchstack.backbone.DataProvider;
import org.researchstack.backbone.DataResponse;
import org.researchstack.backbone.ResourceManager;
import org.researchstack.backbone.StorageAccess;
import org.researchstack.backbone.model.ConsentSignatureBody;
import org.researchstack.backbone.model.SchedulesAndTasksModel;
import org.researchstack.backbone.model.User;
import org.researchstack.backbone.result.StepResult;
import org.researchstack.backbone.result.TaskResult;
import org.researchstack.backbone.storage.NotificationHelper;
import org.researchstack.backbone.task.Task;
import org.researchstack.backbone.ui.ActiveTaskActivity;
import org.researchstack.backbone.ui.step.layout.ConsentSignatureStepLayout;
import org.researchstack.backbone.utils.ObservableUtils;
import org.researchstack.skin.AppPrefs;
import org.researchstack.skin.model.TaskModel;
import org.researchstack.skin.task.ConsentTask;
import org.sagebionetworks.bridge.android.BridgeConfig;
import org.sagebionetworks.bridge.android.manager.AuthManager;
import org.sagebionetworks.bridge.android.manager.BridgeManagerProvider;
import org.sagebionetworks.bridge.researchstack.wrapper.StorageAccessWrapper;
import org.sagebionetworks.bridge.rest.RestUtils;
import org.sagebionetworks.bridge.rest.model.ConsentSignature;
import org.sagebionetworks.bridge.rest.model.ScheduledActivity;
import org.sagebionetworks.bridge.rest.model.ScheduledActivityList;
import org.sagebionetworks.bridge.rest.model.SharingScope;
import org.sagebionetworks.bridge.rest.model.SignUp;
import org.sagebionetworks.bridge.rest.model.StudyParticipant;
import org.sagebionetworks.bridge.rest.model.UserSessionInfo;
import org.slf4j.Logger;
import org.slf4j.LoggerFactory;

import java.util.ArrayList;
import java.util.HashMap;
import java.util.List;
import java.util.Map;

import rx.Completable;
import rx.Observable;
import rx.Single;
import rx.functions.Action0;

import static com.google.common.base.Preconditions.checkNotNull;
import static org.sagebionetworks.bridge.researchstack.ApiUtils.SUCCESS_DATA_RESPONSE;

/**
 * DataProvider implementation backed by a Bridge study.
 */
public abstract class BridgeDataProvider extends DataProvider {
    private static final Logger logger = LoggerFactory.getLogger(BridgeDataProvider.class);

    // set in initialize
    private final TaskHelper taskHelper;

    private final StorageAccessWrapper storageAccessWrapper;
    private final ResearchStackDAO researchStackDAO;
    private final BridgeManagerProvider bridgeManagerProvider;
    private final BridgeConfig bridgeConfig;
    private final AuthManager authManager;

    //used by tests to mock service
    BridgeDataProvider(ResearchStackDAO researchStackDAO, StorageAccessWrapper storageAccessWrapper,
                       TaskHelper taskHelper) {
        this.researchStackDAO = researchStackDAO;
        this.storageAccessWrapper = storageAccessWrapper;
        this.taskHelper = taskHelper;

        this.bridgeManagerProvider = BridgeManagerProvider.getInstance();

        // convenience accessors
        this.bridgeConfig = bridgeManagerProvider.getBridgeConfig();
        this.authManager = bridgeManagerProvider.getAuthManager();
    }

    public BridgeDataProvider(BridgeManagerProvider bridgeManagerProvider) {
        this.researchStackDAO = new ResearchStackDAO(bridgeManagerProvider.getApplicationContext());
        this.bridgeManagerProvider = bridgeManagerProvider;
        // convenience accessors
        this.bridgeConfig = bridgeManagerProvider.getBridgeConfig();
        this.authManager = bridgeManagerProvider.getAuthManager();

        this.storageAccessWrapper = new StorageAccessWrapper();

        NotificationHelper notificationHelper = NotificationHelper.
                getInstance(bridgeManagerProvider.getApplicationContext());
        this.taskHelper = new TaskHelper(
                storageAccessWrapper, ResourceManager.getInstance(),
                AppPrefs.getInstance(), notificationHelper, bridgeManagerProvider);
    }


    @Override
    public Observable<DataResponse> initialize(Context context) {
        logger.debug("Called initialize");

        return SUCCESS_DATA_RESPONSE;
    }

    @Override
    public String getStudyId() {
        return bridgeConfig.getStudyId();
    }

    //region Consent

    @Override
    public Observable<DataResponse> withdrawConsent(Context context, String reason) {
        logger.debug("Called withdrawConsent");
        //TODO: allow withdrawal from specific subpopulation

        return withdrawAllConsents(reason).andThen(SUCCESS_DATA_RESPONSE);
    }

    @NonNull
    public Completable withdrawConsent(@NonNull String subpopulationGuid, @Nullable String reason) {
        return authManager.withdrawConsent(subpopulationGuid, reason);
    }


    @NonNull
    public Completable withdrawAllConsents(@Nullable String reason) {
        return authManager.withdrawAll(reason);
    }

    /**
     * @return true if participant has consented to all required consents
     */
    @Override
    public boolean isConsented() {
        logger.debug("Called isConsented");
        return authManager.isConsented();
    }

    @NonNull
    public Single<UserSessionInfo> giveConsent(@NonNull String subpopulationGuid, @NonNull String name,
                                   @NonNull LocalDate birthdate,
                                   @NonNull String base64Image, @NonNull String imageMimeType,
                                   @Nullable SharingScope sharingScope) {
        return authManager.giveConsent(subpopulationGuid, name, birthdate, base64Image,
                imageMimeType, sharingScope);
    }

    public Single<UserSessionInfo> giveConsent(String subpopulationGuid, ConsentSignature consentSignature) {
        return giveConsent(subpopulationGuid,
                consentSignature.getName(),
                consentSignature.getBirthdate(),
                consentSignature.getImageData(),
                consentSignature.getImageMimeType(),
                consentSignature.getScope());
    }

    @NonNull
    public Single<ConsentSignature> getConsent(@NonNull String subpopulation) {
        checkNotNull(subpopulation);

        return authManager.getConsentSignature(subpopulation);
    }

    // TODO: getConsent rid of Consent methods below on the interface. let ConsentManager handle the
    // implementation details and expose leave giveConsent, getConsent, withdrawConsent, and
    // isConsented
    @Override
    public ConsentSignatureBody loadLocalConsent(Context context) {

        return createConsentSignatureBody(authManager.getConsentSync(bridgeConfig.getStudyId()));
    }

    @Override
    public void saveConsent(Context context, TaskResult consentResult) {
        giveConsent(bridgeConfig.getStudyId(), createConsentSignature(consentResult));
    }

    @Override
    public void saveLocalConsent(Context context, ConsentSignatureBody signatureBody) {
        giveConsent(bridgeConfig.getStudyId(), createConsentSignature(signatureBody));
    }

    @Nullable
    protected ConsentSignature createConsentSignature(ConsentSignatureBody consentSignatureBody) {
        if (consentSignatureBody == null) {
            return null;
        }
        ConsentSignature signature = new ConsentSignature();
        signature.setName(consentSignatureBody.name);
        signature.setBirthdate(LocalDate.fromDateFields(consentSignatureBody.birthdate));
        signature.setImageData(consentSignatureBody.imageData);
        signature.setImageMimeType(consentSignatureBody.imageMimeType);
        SharingScope sharingScope = SharingScope.NO_SHARING;
        for (SharingScope scope : SharingScope.values()) {
            if (scope.toString().equals(consentSignatureBody.scope)) {
                sharingScope = scope;
            }
        }
        signature.setScope(sharingScope);
        return signature;
    }

    @Nullable
    protected ConsentSignatureBody createConsentSignatureBody(ConsentSignature consentSignature) {
        if (consentSignature == null) {
            return null;
        }

        return new ConsentSignatureBody(
                getStudyId(),
                consentSignature.getName(),
                consentSignature.getBirthdate().toDate(),
                consentSignature.getImageData(),
                consentSignature.getImageMimeType(),
                consentSignature.getScope().toString());
    }

    @NonNull
    protected ConsentSignature createConsentSignature(TaskResult consentResult) {
        StepResult<StepResult> formResult =
                (StepResult<StepResult>) consentResult.getStepResult(ConsentTask.ID_FORM);

        String sharingScope = (String) consentResult.getStepResult(ConsentTask.ID_SHARING).getResult();

        String fullName =
                (String) formResult.getResultForIdentifier(ConsentTask.ID_FORM_NAME).getResult();

        Long birthdateInMillis =
                (Long) formResult.getResultForIdentifier(ConsentTask.ID_FORM_DOB).getResult();

        String base64Image = (String) consentResult.getStepResult(ConsentTask.ID_SIGNATURE)
                .getResultForIdentifier(ConsentSignatureStepLayout.KEY_SIGNATURE);

        String signatureDate = (String) consentResult.getStepResult(ConsentTask.ID_SIGNATURE)
                .getResultForIdentifier(ConsentSignatureStepLayout.KEY_SIGNATURE_DATE);

        // Save Consent Information
        // User is not signed in yet, so we need to save consent info to disk for later upload
        return new ConsentSignature()
                .name(fullName)
                .birthdate(new LocalDate(birthdateInMillis))
                .imageData(base64Image)
                .imageMimeType("image/png")
                .scope(SharingScope.valueOf(sharingScope));
    }

    @Override
    public void uploadConsent(Context context, TaskResult consentResult) {
        giveConsentSync(createConsentSignature(consentResult));
        uploadConsent(bridgeConfig.getStudyId(),
                createConsentSignature(consentResult));
    }

    private void giveConsentSync(ConsentSignature consentSignature) {
        authManager.giveConsentSync(bridgeConfig.getStudyId(),
                consentSignature.getName(),
                consentSignature.getBirthdate(),
                consentSignature.getImageData(),
                consentSignature.getImageMimeType(),
                consentSignature.getScope());
    }

    @Override
    public Observable<DataResponse> uploadConsent(Context context, ConsentSignatureBody signature) {
        return uploadConsent(bridgeConfig.getStudyId(), createConsentSignature(signature));
    }

    private Observable<DataResponse> uploadConsent(String subpopulationGuid, ConsentSignature consent) {
        return giveConsent(
                subpopulationGuid,
                consent.getName(),
                consent.getBirthdate(),
                consent.getImageData(),
                consent.getImageMimeType(),
                consent.getScope())
                .flatMapObservable(session -> SUCCESS_DATA_RESPONSE)
                .compose(ObservableUtils.applyDefault());
    }

    //endregion

    //region Account

    @Override
    public Observable<DataResponse> signUp(Context context, String email, String username,
                                           String password) {
        logger.debug("Called signUp");
        // we should pass in data groups, removeConsent roles
        SignUp signUp = new SignUp().study(getStudyId()).email(email).password(password);
        return signUp(signUp);
    }

    public Observable<DataResponse> signUp(SignUp signUp) {
        // saving email to user object should exist elsewhere.
        // Save email to user object.

        return signUp(signUp.getEmail(), signUp.getPassword());
    }

    @NonNull
    public Observable<DataResponse> signUp(@NonNull String email, @NonNull String password) {
        checkNotNull(email);
        checkNotNull(password);

        return authManager
                .signUp(email, password)
                .andThen(SUCCESS_DATA_RESPONSE);
    }

    @Override
    public boolean isSignedUp(@Nullable Context context) {

        return authManager.getEmail() != null;
    }

    public boolean isSignedUp() {
        return authManager.getEmail() != null;
    }

    @Override
    @NonNull
    public Observable<DataResponse> signIn(@Nullable Context context, @NonNull String username, @NonNull String password) {
        logger.debug("Called signIn");

        return signIn(username, password)
                .andThen(SUCCESS_DATA_RESPONSE);
    }

    /**
     * @param email    the participant's email
     * @param password participant's password
     * @return completion
     * @see DataProvider#signIn(Context, String, String)
     * <p>
     * May fail with ConsentRequiredException, to indicate
     * consent is required.
     * NotAuthenticatedException could indicate the user has not verified their email
     */
    @NonNull
    public Completable signIn(@NonNull String email, @NonNull String password) {
        checkNotNull(email);
        checkNotNull(password);

        return authManager
                .signIn(email, password)
                .toCompletable().doOnCompleted((Action0) () -> {
                    // TODO: upload pending files
                });
    }

    public boolean isSignedIn() {
        return authManager.getEmail() != null;
    }

    @Deprecated
    @Override
    public boolean isSignedIn(Context context) {
        return isSignedIn();
    }


    @Override
    public Observable<DataResponse> signOut(Context context) {
        logger.debug("Called signOut");

        return signOut().doOnCompleted(new Action0() {
            @Override
            public void call() {
                // After the call is completed and successful,
                // Clear the other parts of the user data
                AppPrefs.getInstance().clear();
                StorageAccess.getInstance().removePinCode(context);
            }
        }).andThen(SUCCESS_DATA_RESPONSE);
    }

    @NonNull
    public Completable signOut() {
        return authManager.signOut();
    }

    @Override
    public Observable<DataResponse> resendEmailVerification(Context context, @NonNull String
            email) {
        return resendEmailVerification(email).andThen(SUCCESS_DATA_RESPONSE);
    }

    @NonNull
    public Completable resendEmailVerification(@NonNull String email) {
        checkNotNull(email);

        return authManager.resendEmailVerification(email);
    }

    /**
     * Called to verify the user's email address
     * Behind the scenes this calls signIn with securely stored username and password
     *
     * @param context android context
     * @return Observable of the result of the method, with {@link DataResponse#isSuccess()}
     * returning true if verifyEmail was successful
     */
    @NonNull
    public Observable<DataResponse> verifyEmail(@Nullable Context context, @NonNull String password) {
        return verifyEmail(getUserEmail(context), password).andThen(SUCCESS_DATA_RESPONSE);
    }

    @NonNull
    public Completable verifyEmail(@NonNull String email, @NonNull String password) {
        checkNotNull(email);
        checkNotNull(password);

        return authManager.signIn(email, password).toCompletable();
    }

    @Override
    public Observable<DataResponse> forgotPassword(Context context, String email) {
        return forgotPassword(email).andThen(SUCCESS_DATA_RESPONSE);
    }

    @NonNull
    public Completable forgotPassword(@NonNull String email) {
        checkNotNull(email);

        return authManager
                .requestPasswordReset(email);
    }

    //endregion

    //region User

    @Override
    @Nullable
    public User getUser(@Nullable Context context) {
        return researchStackDAO.getUser();
    }

    @Override
    @Nullable
    public void setUser(Context context, User user) {
        researchStackDAO.setUser(user);
    }

    @Override
    public String getUserEmail(Context context) {
        return authManager.getEmail();
    }

    //endregion

    //region SharingScope

    @Override
    @Nullable
    public String getUserSharingScope(Context context) {
        logger.debug("Called getUserSharingScope");

        SharingScope scope = getUserSharingScope();
        return scope == null ? null : scope.toString();
    }

    @Nullable
    public SharingScope getUserSharingScope() {
        UserSessionInfo session = authManager.getUserSessionInfo();
        if (session == null) {
            return null;
        }
        return session.getSharingScope();
    }


    @Override
    public void setUserSharingScope(Context context, String scope) {
        StudyParticipant participant = new StudyParticipant();
        SharingScope sharingScope = RestUtils.GSON.fromJson(scope, SharingScope.class);
        participant.setSharingScope(sharingScope);

        setUserSharingScope(sharingScope)
                .subscribe();
    }

    @NonNull
    public Single<UserSessionInfo> setUserSharingScope(@Nullable SharingScope scope) {

        return bridgeManagerProvider.getParticipantManager()
<<<<<<< HEAD
                .updateParticipantRecord((StudyParticipant) new StudyParticipant()
                        .email(authManager.getEmail())
                        .sharingScope(SharingScope.valueOf(scope)));
=======
                .updateParticipant((StudyParticipant) new StudyParticipant()
                        .email(authenticationManager.getEmail())
                        .sharingScope(scope));
>>>>>>> 2075837d
    }

    //endregion

    //region TasksAndSchedules

    @Override
    public SchedulesAndTasksModel loadTasksAndSchedules(Context context) {
        logger.info("loadTasksAndSchedules()");

        // TODO: figure out the correct arguments to pass here
        ScheduledActivityList scheduledActivityList = bridgeManagerProvider.getActivityManager().getActivities(4, 0)
                .toBlocking()
                .value();

        SchedulesAndTasksModel model = translateActivities(scheduledActivityList);

        return model;
    }

    private TaskModel loadTaskModel(Context context, SchedulesAndTasksModel.TaskScheduleModel task) {

        // cache guid and createdOnDate

        return taskHelper.loadTaskModel(context, task);
    }

    @Override
    public Task loadTask(Context context, SchedulesAndTasksModel.TaskScheduleModel task) {
        // currently we only support task json files, override this method to taskClassName

        return taskHelper.loadTask(context, task);
    }

    @Override
    public void uploadTaskResult(Context context, TaskResult taskResult) {
        // TODO: Update/Create TaskNotificationService

        boolean isActivity = false;
        if (taskResult.getTaskDetails().containsKey(ActiveTaskActivity.ACTIVITY_TASK_RESULT_KEY)) {
            Object isActivityObject = taskResult.getTaskDetails().get(ActiveTaskActivity.ACTIVITY_TASK_RESULT_KEY);
            if (isActivityObject instanceof Boolean) {
                isActivity = (Boolean)isActivityObject;
            }
        }

        if (isActivity) {
            taskHelper.uploadActivityResult(taskResult.getIdentifier(), taskResult);
        } else {
            taskHelper.uploadSurveyResult(taskResult);
        }
    }

    @Override
    public abstract void processInitialTaskResult(Context context, TaskResult taskResult);
    //endregion

    //
    // NOTE: this is a crude translation and needs to be updated to properly
    //       handle schedules and filters
    private SchedulesAndTasksModel translateActivities(ScheduledActivityList activityList) {
        logger.info("translateActivities()");

        // first, group activities by day
        Map<Integer, List<ScheduledActivity>> activityMap = new HashMap<>();
        for(ScheduledActivity sa: activityList.getItems()) {
            int day = sa.getScheduledOn().dayOfYear().get();
            List<ScheduledActivity> actList = activityMap.get(day);
            if(actList == null) {
                actList = new ArrayList<>();
                actList.add(sa);
                activityMap.put(day, actList);
            } else {
                actList.add(sa);
            }
        }

        SchedulesAndTasksModel model = new SchedulesAndTasksModel();
        model.schedules = new ArrayList<>();
        for(int day: activityMap.keySet()) {
            List<ScheduledActivity> aList = activityMap.get(day);
            ScheduledActivity temp = aList.get(0);

            SchedulesAndTasksModel.ScheduleModel sm = new SchedulesAndTasksModel.ScheduleModel();
            sm.scheduleType = "once";
            sm.scheduledOn = temp.getScheduledOn().toDate();
            model.schedules.add(sm);
            sm.tasks = new ArrayList<>();

            for(ScheduledActivity sa: aList) {
                SchedulesAndTasksModel.TaskScheduleModel tsm = new SchedulesAndTasksModel.TaskScheduleModel();
                tsm.taskTitle = sa.getActivity().getLabel();
                tsm.taskCompletionTime = sa.getActivity().getLabelDetail();
                if(sa.getActivity().getTask() != null) {
                    tsm.taskID = sa.getActivity().getTask().getIdentifier();
                }
                tsm.taskIsOptional = sa.getPersistent();
                tsm.taskType = sa.getActivity().getType();
                sm.tasks.add(tsm);
            }
        }

        return model;
    }
}<|MERGE_RESOLUTION|>--- conflicted
+++ resolved
@@ -486,15 +486,9 @@
     public Single<UserSessionInfo> setUserSharingScope(@Nullable SharingScope scope) {
 
         return bridgeManagerProvider.getParticipantManager()
-<<<<<<< HEAD
                 .updateParticipantRecord((StudyParticipant) new StudyParticipant()
                         .email(authManager.getEmail())
-                        .sharingScope(SharingScope.valueOf(scope)));
-=======
-                .updateParticipant((StudyParticipant) new StudyParticipant()
-                        .email(authenticationManager.getEmail())
                         .sharingScope(scope));
->>>>>>> 2075837d
     }
 
     //endregion
