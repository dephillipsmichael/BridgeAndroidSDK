package org.sagebionetworks.bridge.researchstack;

import android.content.Context;
import android.support.annotation.NonNull;
import android.support.annotation.Nullable;
import android.support.annotation.VisibleForTesting;

import com.google.common.collect.ImmutableList;
import com.google.common.collect.Lists;
import com.google.common.collect.Multimaps;

import org.joda.time.DateTime;
import org.joda.time.LocalDate;
import org.researchstack.backbone.AppPrefs;
import org.researchstack.backbone.DataProvider;
import org.researchstack.backbone.DataResponse;
import org.researchstack.backbone.ResourceManager;
import org.researchstack.backbone.StorageAccess;
import org.researchstack.backbone.model.ConsentSignatureBody;
import org.researchstack.backbone.model.SchedulesAndTasksModel;
import org.researchstack.backbone.model.TaskModel;
import org.researchstack.backbone.model.User;
import org.researchstack.backbone.result.TaskResult;
import org.researchstack.backbone.storage.NotificationHelper;
import org.researchstack.backbone.task.Task;
import org.researchstack.backbone.ui.ActiveTaskActivity;
import org.researchstack.backbone.utils.ObservableUtils;
import org.sagebionetworks.bridge.android.BridgeConfig;
import org.sagebionetworks.bridge.android.manager.AuthenticationManager;
import org.sagebionetworks.bridge.android.manager.BridgeManagerProvider;
import org.sagebionetworks.bridge.android.manager.upload.SchemaKey;
import org.sagebionetworks.bridge.data.JsonArchiveFile;
import org.sagebionetworks.bridge.researchstack.survey.SurveyTaskScheduleModel;
import org.sagebionetworks.bridge.researchstack.wrapper.StorageAccessWrapper;
import org.sagebionetworks.bridge.rest.RestUtils;
import org.sagebionetworks.bridge.rest.model.Activity;
import org.sagebionetworks.bridge.rest.model.ConsentSignature;
import org.sagebionetworks.bridge.rest.model.Message;
import org.sagebionetworks.bridge.rest.model.ScheduledActivity;
import org.sagebionetworks.bridge.rest.model.ScheduledActivityList;
import org.sagebionetworks.bridge.rest.model.ScheduledActivityListV4;
import org.sagebionetworks.bridge.rest.model.SharingScope;
import org.sagebionetworks.bridge.rest.model.SignUp;
import org.sagebionetworks.bridge.rest.model.StudyParticipant;
import org.sagebionetworks.bridge.rest.model.UserSessionInfo;
import org.slf4j.Logger;
import org.slf4j.LoggerFactory;

import java.util.ArrayList;
import java.util.Collection;
import java.util.List;

import rx.Completable;
import rx.Observable;
import rx.Single;
import rx.functions.Action0;
import rx.functions.Action1;

import static com.google.common.base.Preconditions.checkNotNull;
import static org.sagebionetworks.bridge.researchstack.ApiUtils.SUCCESS_DATA_RESPONSE;

/**
 * DataProvider implementation backed by a Bridge study.
 */
public abstract class BridgeDataProvider extends DataProvider {
    private static final Logger logger = LoggerFactory.getLogger(BridgeDataProvider.class);

    // set in initialize
    protected final TaskHelper taskHelper;

    /**
     * The GUID of the last task that was loaded (used in completion)
     */
    protected String lastLoadedTaskGuid = null;

    @NonNull
    protected final StorageAccessWrapper storageAccessWrapper;
    @NonNull
    protected final ResearchStackDAO researchStackDAO;
    @NonNull
    protected final BridgeManagerProvider bridgeManagerProvider;
    @NonNull
    protected final BridgeConfig bridgeConfig;

    @NonNull
    private final AuthenticationManager authenticationManager;

    //used by tests to mock service
    BridgeDataProvider(ResearchStackDAO researchStackDAO, StorageAccessWrapper storageAccessWrapper,
                       TaskHelper taskHelper) {
        this.researchStackDAO = researchStackDAO;
        this.storageAccessWrapper = storageAccessWrapper;
        this.taskHelper = taskHelper;

        this.bridgeManagerProvider = BridgeManagerProvider.getInstance();

        // convenience accessors
        this.bridgeConfig = bridgeManagerProvider.getBridgeConfig();
        this.authenticationManager = bridgeManagerProvider.getAuthenticationManager();
    }

    public BridgeDataProvider(@NonNull BridgeManagerProvider bridgeManagerProvider) {
        this.researchStackDAO = new ResearchStackDAO(bridgeManagerProvider.getApplicationContext());
        this.bridgeManagerProvider = bridgeManagerProvider;
        // convenience accessors
        this.bridgeConfig = bridgeManagerProvider.getBridgeConfig();
        this.authenticationManager = bridgeManagerProvider.getAuthenticationManager();

        this.storageAccessWrapper = new StorageAccessWrapper();

        NotificationHelper notificationHelper = NotificationHelper.
                getInstance(bridgeManagerProvider.getApplicationContext());
        this.taskHelper = createTaskHelper(notificationHelper, storageAccessWrapper,
                bridgeManagerProvider);
    }

    public TaskHelper createTaskHelper(NotificationHelper notif, StorageAccessWrapper wrapper,
                                       BridgeManagerProvider provider) {
        return new TaskHelper(wrapper, ResourceManager.getInstance(), AppPrefs.getInstance(),
                notif, provider);
    }

    @Override
    public Observable<DataResponse> initialize(Context context) {
        logger.debug("Called initialize");

        return SUCCESS_DATA_RESPONSE;
    }

    @NonNull
    @Override
    public String getStudyId() {
        return bridgeConfig.getStudyId();
    }

    //region Consent

    @NonNull
    @Override
    public Observable<DataResponse> withdrawConsent(Context context, String reason) {
        logger.debug("Called withdrawConsent");

        return withdrawAllConsents(reason).andThen(SUCCESS_DATA_RESPONSE);
    }

    @NonNull
    public Completable withdrawConsent(@NonNull String subpopulationGuid, @Nullable String reason) {
        logger.debug("Called withdrawConsent for subpopulation: " + subpopulationGuid);
        return authenticationManager.withdrawConsent(subpopulationGuid, reason);
    }


    @NonNull
    public Completable withdrawAllConsents(@Nullable String reason) {
        return authenticationManager.withdrawAll(reason);
    }

    /**
     * @return true if participant has consented to all required consents
     */
    @Override
    public boolean isConsented() {
        logger.debug("Called isConsented");
        return authenticationManager.isConsented();
    }

    @NonNull
    public Single<UserSessionInfo> giveConsent(@NonNull String subpopulationGuid, @NonNull
            ConsentSignature consentSignature) {
        return giveConsent(subpopulationGuid,
                consentSignature.getName(),
                consentSignature.getBirthdate(),
                consentSignature.getImageData(),
                consentSignature.getImageMimeType(),
                consentSignature.getScope());
    }

    @NonNull
    public Single<UserSessionInfo> giveConsent(@NonNull String subpopulationGuid,
                                               @NonNull String name,
                                               @NonNull LocalDate birthdate,
                                               @Nullable String base64Image,
                                               @Nullable String imageMimeType,
                                               @NonNull SharingScope sharingScope) {
        logger.debug("Called giveConsent");
        return authenticationManager.giveConsent(subpopulationGuid, name, birthdate, base64Image,
                imageMimeType, sharingScope);
    }


    @NonNull
    public Single<ConsentSignature> getConsent(@NonNull String subpopulation) {
        checkNotNull(subpopulation);
        logger.debug("Called getConsent");

        return authenticationManager.getConsent(subpopulation);
    }

    // TODO: getConsent rid of Consent methods below on the interface. let ConsentManager handle the
    // implementation details and expose leave giveConsent, getConsent, withdrawConsent, and
    // isConsented
    @Nullable
    @Override
    public ConsentSignatureBody loadLocalConsent(Context context) {
        ConsentSignatureBody consent = createConsentSignatureBody(
                authenticationManager.retrieveLocalConsent(bridgeConfig.getStudyId()));
        logger.debug("loadLocalConsent called, got: " + consent);
        return consent;
    }

    @Override
    @Deprecated
    public void saveConsent(Context context, @NonNull TaskResult consentResult) {
        throw new UnsupportedOperationException();
    }

    @Override
    public void saveLocalConsent(Context context, ConsentSignatureBody signatureBody) {
        logger.debug("Called saveLocalConsent with: " + signatureBody);
        ConsentSignature consentSignature = createConsentSignature(signatureBody);
        saveLocalConsent(consentSignature);
    }

    @VisibleForTesting
    SharingScope toSharingScope(String sharingScope) {
        SharingScope scopeEnum = SharingScope.NO_SHARING;
        for (SharingScope scope : SharingScope.values()) {
            if (scope.toString().equals(sharingScope)) {
                scopeEnum = scope;
            }
        }
        return scopeEnum;
    }

    @Nullable
    @VisibleForTesting
    ConsentSignature createConsentSignature(@Nullable ConsentSignatureBody
                                                    consentSignatureBody) {
        if (consentSignatureBody == null) {
            return null;
        }
        ConsentSignature signature = new ConsentSignature();
        signature.setName(consentSignatureBody.name);
        if (consentSignatureBody.birthdate != null) {
            signature.setBirthdate(LocalDate.fromDateFields(consentSignatureBody.birthdate));
        }
        SharingScope sharingScope = toSharingScope(consentSignatureBody.scope);
        signature.setImageData(consentSignatureBody.imageData);
        signature.setImageMimeType(consentSignatureBody.imageMimeType);
        signature.setScope(sharingScope);
        return signature;
    }

    @Nullable
    @VisibleForTesting
    ConsentSignatureBody createConsentSignatureBody(@Nullable ConsentSignature
                                                            consentSignature) {
        if (consentSignature == null) {
            return null;
        }

        return new ConsentSignatureBody(
                getStudyId(),
                consentSignature.getName(),
                consentSignature.getBirthdate() != null ? consentSignature.getBirthdate().toDate
                        () : null,
                consentSignature.getImageData(),
                consentSignature.getImageMimeType(),
                consentSignature.getScope() != null ? consentSignature.getScope().toString() :
                        null);
    }

    @Override
    @Deprecated
    public void uploadConsent(Context context, @NonNull TaskResult consentResult) {
        throw new UnsupportedOperationException();
    }

    private void saveLocalConsent(@NonNull ConsentSignature consentSignature) {
        authenticationManager.storeLocalConsent(bridgeConfig.getStudyId(),
                consentSignature.getName(),
                consentSignature.getBirthdate(),
                consentSignature.getImageData(),
                consentSignature.getImageMimeType(),
                consentSignature.getScope());
    }

    @Override
    public Observable<DataResponse> uploadConsent(Context context, ConsentSignatureBody signature) {
        logger.debug("Called uploadConsent");
        return uploadConsent(bridgeConfig.getStudyId(), createConsentSignature(signature));
    }

    private Observable<DataResponse> uploadConsent(@NonNull String subpopulationGuid, @NonNull
            ConsentSignature
            consent) {
        return giveConsent(
                subpopulationGuid,
                consent.getName(),
                consent.getBirthdate(),
                consent.getImageData(),
                consent.getImageMimeType(),
                consent.getScope())
                .flatMapObservable(session -> SUCCESS_DATA_RESPONSE)
                .compose(ObservableUtils.applyDefault());
    }

    //endregion

    //region Account

    @NonNull
    @Override
    public Observable<DataResponse> signUp(@Nullable Context context, @NonNull String email,
                                           @Nullable String username, @Nullable String password) {
        logger.debug("Called signUp");
        // we should pass in data groups, removeConsent roles
        SignUp signUp = new SignUp().study(getStudyId()).email(email).password(password);
        return signUp(signUp);
    }

    @NonNull
    public Observable<DataResponse> signUp(@NonNull SignUp signUp) {
        // saving email to user object should exist elsewhere.
        // Save email to user object.

        return signUp(signUp.getEmail(), signUp.getPassword());
    }

    @NonNull
    public Observable<DataResponse> signUp(@NonNull String email, @Nullable String password) {
        checkNotNull(email);

        logger.debug("Called signUp");

        return authenticationManager
                .signUp(email, password)
                .andThen(SUCCESS_DATA_RESPONSE);
    }

    @Override
    public boolean isSignedUp(@Nullable Context context) {
        logger.debug("Called isSignedUp");
        return isSignedUp();
    }

    public boolean isSignedUp() {
        logger.debug("Called isSignedUp");
        return authenticationManager.getEmail() != null;
    }

    @Override
    @NonNull
    public Observable<DataResponse> signIn(@Nullable Context context, @NonNull String username,
                                           @NonNull String password) {
        logger.debug("Called signIn");

        return signIn(username, password)
                .andThen(SUCCESS_DATA_RESPONSE);
    }

    @NonNull
    @Override
    public Observable<DataResponse> signInWithExternalId(
            @Nullable Context context, @NonNull String externalId) {
        logger.debug("Called signInWithExternalId");
        String email = bridgeConfig.getEmailForExternalId(externalId);
        String password = bridgeConfig.getPasswordForExternalId(externalId);
        return signIn(email, password).andThen(SUCCESS_DATA_RESPONSE);
    }

    @Override
    public Observable<DataResponse> requestSignInLink(String email) {
        logger.debug("Called requestSignInLink");
        return authenticationManager.requestEmailSignIn(email)
                .andThen(SUCCESS_DATA_RESPONSE);
    }

    @Override
    public Observable<DataResponse> signInWithEmailAndToken(String email, String token) {
        logger.debug("Called signInWithEmailAndToken");
        return authenticationManager.signInViaEmailLink(email, token)
                .doOnSuccess(session -> bridgeManagerProvider.getAccountDao()
                        .setDataGroups(session.getDataGroups()))
                .toCompletable()
        .andThen(SUCCESS_DATA_RESPONSE);
    }

    /**`
     * @param email    the participant's email
     * @param password participant's password
     * @return completion
     * @see DataProvider#signIn(Context, String, String)
     * <p>
     * May fail with ConsentRequiredException, to indicate
     * consent is required.
     * NotAuthenticatedException could indicate the user has not verified their email
     */
    @NonNull
    public Completable signIn(@NonNull String email, @NonNull String password) {
        checkNotNull(email);
        checkNotNull(password);

        logger.debug("Called signIn");

        return authenticationManager
                .signIn(email, password)
                .doOnSuccess(session -> bridgeManagerProvider.getAccountDao()
                        .setDataGroups(session.getDataGroups()))
                .toCompletable().doOnCompleted((Action0) () -> {
                    // TODO: upload pending files
                });
    }

    public boolean isSignedIn() {
     logger.debug("Called isSignedIn");
        return authenticationManager.getEmail() != null &&
            authenticationManager.getUserSessionInfo() != null;
    }

    @Deprecated
    @Override
    public boolean isSignedIn(Context context) {
        return isSignedIn();
    }


    @Override
    public Observable<DataResponse> signOut(Context context) {
        logger.debug("Called signOut");
        Observable<DataResponse> dataResponse = authenticationManager.signOut()
                .andThen(SUCCESS_DATA_RESPONSE);

        // Clear all the parts of the user data whether call is successful or not
        AppPrefs.getInstance().clear();
        StorageAccess.getInstance().removePinCode(context);
        bridgeManagerProvider.getActivityManager().clearDAO();

        return dataResponse;
    }

    @NonNull
    @Override
    public Observable<DataResponse> resendEmailVerification(Context context, @NonNull String
            email) {
        return resendEmailVerification(email).andThen(SUCCESS_DATA_RESPONSE);
    }

    @NonNull
    public Completable resendEmailVerification(@NonNull String email) {
        checkNotNull(email);

        logger.debug("Called resendEmailVerification");

        return authenticationManager.resendEmailVerification(email);
    }

    /**
     * Called to verify the user's email address
     * Behind the scenes this calls signIn with securely stored username and password
     *
     * @param context android context
     * @return Observable of the result of the method, with {@link DataResponse#isSuccess()}
     * returning true if verifyEmail was successful
     */
    @NonNull
    public Observable<DataResponse> verifyEmail(Context context, @NonNull String password) {
        return verifyEmail(checkNotNull(getUserEmail(context)), password).andThen(SUCCESS_DATA_RESPONSE);
    }

    @NonNull
    public Completable verifyEmail(@NonNull String email, @NonNull String password) {
        logger.debug("Called verifyEmail");

        return authenticationManager.signIn(checkNotNull(email), checkNotNull(password)).toCompletable();
    }

    @NonNull
    @Override
    public Observable<DataResponse> forgotPassword(Context context, @NonNull String email) {
        return forgotPassword(email).andThen(SUCCESS_DATA_RESPONSE);
    }

    @NonNull
    public Completable forgotPassword(@NonNull String email) {
        checkNotNull(email);

        logger.debug("Called forgotPassword");

        return authenticationManager
                .requestPasswordReset(email);
    }

    //endregion

    // region Data Groups

    /**
     * Add data groups to this account locally. Note: this does not call the server to update the
     * participant.
     */
    public void addLocalDataGroup(@NonNull String dataGroup) {
        logger.debug("Called addLocalDataGroup for: " + dataGroup);

        bridgeManagerProvider.getAccountDao().addDataGroup(dataGroup);
    }

    /**
     * Returns a list of data groups associated with this account. If there are no data groups,
     * this method returns an empty list.
     */
    @NonNull
    public List<String> getLocalDataGroups() {
        logger.debug("Called getLocalDataGroups");

        return ImmutableList.copyOf(bridgeManagerProvider.getAccountDao().getDataGroups());
    }

    // endregion Data Groups

    //region User

    @Override
    @Nullable
    public User getUser(@Nullable Context context) {
        return researchStackDAO.getUser();
    }

    @Override
    @Nullable
    public void setUser(Context context, User user) {
        researchStackDAO.setUser(user);
    }

    @Nullable
    @Override
    public String getUserEmail(Context context) {
        return authenticationManager.getEmail();
    }

    //endregion

    //region SharingScope

    @Override
    @Nullable
    public String getUserSharingScope(Context context) {
        SharingScope scope = getUserSharingScope();
        return scope == null ? null : scope.toString();
    }

    @Nullable
    public SharingScope getUserSharingScope() {
        logger.debug("Called getUserSharingScope");

        UserSessionInfo session = authenticationManager.getUserSessionInfo();
        if (session == null) {
            return null;
        }
        return session.getSharingScope();
    }

    @Override
    public void setUserSharingScope(Context context, String scope) {
        StudyParticipant participant = new StudyParticipant();
        SharingScope sharingScope = RestUtils.GSON.fromJson(scope, SharingScope.class);
        participant.setSharingScope(sharingScope);

        setUserSharingScope(sharingScope).toBlocking().value();
    }

    @NonNull
    public Single<UserSessionInfo> setUserSharingScope(@Nullable SharingScope scope) {
        logger.debug("Called setUserSharingScope with: " + scope);

        return bridgeManagerProvider.getParticipantManager()
                .updateParticipantRecord((StudyParticipant) new StudyParticipant()
                        .email(authenticationManager.getEmail())
                        .sharingScope(scope))
                .doOnSuccess(session -> bridgeManagerProvider.getAccountDao()
                        .setDataGroups(session.getDataGroups()));
    }

    @NonNull
    public Observable<StudyParticipant> getStudyParticipant() {
        logger.debug("Called getStudyParticipant");

        return bridgeManagerProvider.getParticipantManager().getParticipantRecord()
                .doOnSuccess(participant -> bridgeManagerProvider.getAccountDao()
                        .setDataGroups(participant.getDataGroups()))
                .doOnError(throwable -> {
                    logger.error(throwable.getMessage());
                })
                .toObservable();
    }

    @NonNull
    public Observable<UserSessionInfo> updateStudyParticipant(StudyParticipant studyParticipant) {
        logger.debug("Called updateStudyParticipant");

        return bridgeManagerProvider.getParticipantManager().updateParticipantRecord(studyParticipant)
                .doOnSuccess(session -> bridgeManagerProvider.getAccountDao()
                        .setDataGroups(session.getDataGroups()))
                .toObservable();
    }

    /**
     * Make participant data available for download.
     * <p>
     * Request the uploaded data for this user, in a given time range (inclusive). Bridge will
     * asynchronously gather the user's data for the given time range and email a secure link to the
     * participant's registered email address.
     *
     * @param startDate The first day to include in reports that are returned (required)
     * @param endDate   The last day to include in reports that are returned (required)
     * @return completable
     */
    @NonNull
    public Observable<DataResponse> downloadData(LocalDate startDate,
                                            LocalDate endDate) {
        logger.debug("Called downloadData");

        return bridgeManagerProvider.getParticipantManager()
                .emailDataToParticipant(startDate, endDate).andThen(SUCCESS_DATA_RESPONSE);
    }

    //endregion

    //region TasksAndSchedules

    public Observable<Message> updateActivity(ScheduledActivity activity) {
        logger.debug("Called updateActivity");

        return bridgeManagerProvider.getActivityManager().updateActivity(activity);
    }

    public Observable<ScheduledActivityListV4> getActivities(DateTime start, DateTime end) {
        logger.debug("Called getActivities");

<<<<<<< HEAD
        return bridgeManagerProvider.getActivityManager().getActivities(start, end)
=======
        return bridgeManagerProvider.getActivityManager().getActivites(start, end)
                .doOnSuccess(scheduleActivityList -> logger.debug("Got scheduled activity list"))
                .doOnError(throwable -> logger.error(throwable.getMessage()))
>>>>>>> a30711bc
                .toObservable();
    }

    @NonNull
    @Override
    public Single<SchedulesAndTasksModel> loadTasksAndSchedules(Context context) {
        logger.info("loadTasksAndSchedules()");

        DateTime now = DateTime.now();
        return bridgeManagerProvider.getActivityManager()
                .getActivities(now, now.plusDays(14))
                .map(ScheduledActivityListV4::getItems)
                .map(this::translateActivities);
    }

    private TaskModel loadTaskModel(Context context, SchedulesAndTasksModel.TaskScheduleModel
            task) {
        logger.debug("Called loadTaskModels");

        // cache guid and createdOnDate

        return taskHelper.loadTaskModel(context, task);
    }

    @NonNull
    @Override
    public Single<Task> loadTask(Context context, SchedulesAndTasksModel.TaskScheduleModel task) {
        logger.debug("Called loadTask for: " + task);

        lastLoadedTaskGuid = task.taskGUID;
        // currently we only support task json files, override this method to taskClassName
        return taskHelper.loadTask(context, task);
    }

    @Override
    public void uploadTaskResult(Context context, @NonNull TaskResult taskResult) {
        // TODO: Update/Create TaskNotificationService
        logger.debug("Called uploadTaskResult");

        boolean isActivity = false;
        if (taskResult.getTaskDetails().containsKey(ActiveTaskActivity.ACTIVITY_TASK_RESULT_KEY)) {
            Object isActivityObject = taskResult.getTaskDetails().get(ActiveTaskActivity
                    .ACTIVITY_TASK_RESULT_KEY);
            if (isActivityObject instanceof Boolean) {
                isActivity = (Boolean) isActivityObject;
            }
        }

        ScheduledActivity lastLoadedActivity = null;
        if (lastLoadedTaskGuid == null) {
            logger.error("lastLoadedTaskGuid must be set for this task to complete");
            logger.error("The activity or metadata.json will NOT be updated on bridge");
        } else {
            lastLoadedActivity = bridgeManagerProvider
                    .getActivityManager().getLocalActivity(lastLoadedTaskGuid);

            if (lastLoadedActivity == null) {
                lastLoadedActivity = new ScheduledActivity();
            }
            lastLoadedActivity.setGuid(lastLoadedTaskGuid);
            if (taskResult.getStartDate() != null) {
                lastLoadedActivity.setStartedOn(new DateTime(taskResult.getStartDate()));
            }
            if (taskResult.getEndDate() != null) {
                lastLoadedActivity.setFinishedOn(new DateTime(taskResult.getEndDate()));
            }
            bridgeManagerProvider.getActivityManager().updateActivity(lastLoadedActivity).subscribe(message -> {
                logger.info("Update activity success " + message);
            }, throwable -> logger.error(throwable.getLocalizedMessage()));
        }

        JsonArchiveFile metadataFile = null;
        if (lastLoadedActivity != null) {
            metadataFile = taskHelper.createMetaDataFile(lastLoadedActivity, getLocalDataGroups());
            logger.debug("metadata.json has been successfully created " + metadataFile.toString());
        }

        if (isActivity) {
            String taskId = taskResult.getIdentifier();
            SchemaKey schemaKey = bridgeConfig.getTaskToSchemaMap().get(taskId);

            if (schemaKey != null) {
                taskHelper.uploadActivityResult(
                        schemaKey.getId(), schemaKey.getRevision(),
                        metadataFile, taskResult);
            } else {
                logger.error("No schema key found for task " + taskId +
                        ", falling back to task ID as schema ID");
                taskHelper.uploadActivityResult(taskId, metadataFile, taskResult);
            }
        } else {
            taskHelper.uploadSurveyResult(metadataFile, taskResult);
        }
    }

    @Override
    public abstract void processInitialTaskResult(Context context, TaskResult taskResult);
    //endregion

    @NonNull
    protected SchedulesAndTasksModel translateActivities(@NonNull ScheduledActivityList activityList) {
        return translateActivities(activityList.getItems());
    }

    SchedulesAndTasksModel translateSchedules(@NonNull Collection<Collection<ScheduledActivity>>
                                                      activitiesBySchedule) {
        SchedulesAndTasksModel model = new SchedulesAndTasksModel();
        model.schedules = new ArrayList<>();

        for (Collection<ScheduledActivity> activities : activitiesBySchedule) {
            List<ScheduledActivity> aList = Lists.newArrayList(activities);
            ScheduledActivity temp = aList.get(0);

            SchedulesAndTasksModel.ScheduleModel sm = new SchedulesAndTasksModel.ScheduleModel();
            sm.scheduleType = temp.getPersistent() ? "persistent" : "once";

            DateTime scheduledOn = temp.getScheduledOn();
            sm.scheduledOn = temp.getScheduledOn().toDate();
            sm.tasks = new ArrayList<>();

            model.schedules.add(sm);

            for (ScheduledActivity sa : aList) {
                Activity activity = sa.getActivity();

                SchedulesAndTasksModel.TaskScheduleModel tsm;
                if (activity.getSurvey() != null) {
                    // This is a survey. Use the subclass.
                    SurveyTaskScheduleModel surveyTaskScheduleModel = new SurveyTaskScheduleModel();
                    surveyTaskScheduleModel.surveyGuid = activity.getSurvey().getGuid();
                    surveyTaskScheduleModel.surveyCreatedOn = activity.getSurvey().getCreatedOn();
                    tsm = surveyTaskScheduleModel;
                } else {
                    // This is a non-survey. Use the base TaskScheduleModel.
                    tsm = new SchedulesAndTasksModel.TaskScheduleModel();
                }

                tsm.taskTitle = activity.getLabel();
                tsm.taskCompletionTime = activity.getLabelDetail();
                if (activity.getTask() != null) {
                    tsm.taskID = activity.getTask().getIdentifier();
                }
                tsm.taskIsOptional = sa.getPersistent();
                tsm.taskType = activity.getActivityType().toString();
                if (sa.getFinishedOn() != null) {
                    tsm.taskFinishedOn = sa.getFinishedOn().toDate();
                }
                tsm.taskGUID = sa.getGuid();
                sm.tasks.add(tsm);
            }
        }

        return model;
    }
    //
    // NOTE: this is a crude translation and needs to be updated to properly
    //       handle schedules and filters
    @NonNull
    protected SchedulesAndTasksModel translateActivities(@NonNull List<ScheduledActivity>
                                                               activityList) {
        logger.info("called translateActivities");

        // group activities by day
        return translateSchedules(
                Multimaps.index(
                        activityList,
                        sa -> sa.getScheduledOn().toLocalDate()

                ).asMap().values());
    }
}<|MERGE_RESOLUTION|>--- conflicted
+++ resolved
@@ -637,13 +637,9 @@
     public Observable<ScheduledActivityListV4> getActivities(DateTime start, DateTime end) {
         logger.debug("Called getActivities");
 
-<<<<<<< HEAD
         return bridgeManagerProvider.getActivityManager().getActivities(start, end)
-=======
-        return bridgeManagerProvider.getActivityManager().getActivites(start, end)
                 .doOnSuccess(scheduleActivityList -> logger.debug("Got scheduled activity list"))
                 .doOnError(throwable -> logger.error(throwable.getMessage()))
->>>>>>> a30711bc
                 .toObservable();
     }
 
