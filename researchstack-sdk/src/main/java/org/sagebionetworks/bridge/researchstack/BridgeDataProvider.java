--- conflicted
+++ resolved
@@ -396,7 +396,6 @@
                 .andThen(SUCCESS_DATA_RESPONSE);
     }
 
-<<<<<<< HEAD
     @NonNull
     public Single<UserSessionInfo> signInWithPhoneAndToken(@NonNull String regionCode, @NonNull String phoneNumber,
                                                @NonNull String token) {
@@ -404,11 +403,6 @@
     }
 
     /**`
-=======
-    /**
-     * `
-     *
->>>>>>> 00815ec9
      * @param email    the participant's email
      * @param password participant's password
      * @return completion
