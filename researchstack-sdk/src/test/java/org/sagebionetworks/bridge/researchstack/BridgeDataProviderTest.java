--- conflicted
+++ resolved
@@ -6,12 +6,8 @@
 
 import com.google.common.collect.ImmutableList;
 import com.google.common.collect.ImmutableMap;
-<<<<<<< HEAD
 import com.google.common.collect.Lists;
-=======
 import com.google.gson.Gson;
-
->>>>>>> b3a42f76
 import org.joda.time.DateTime;
 import org.joda.time.LocalDate;
 import org.junit.Before;
@@ -573,7 +569,6 @@
     }
 
     @Test
-<<<<<<< HEAD
     public void testAddDataGroup() {
         ((BridgeDataProvider) dataProvider).addLocalDataGroup("foo");
         verify(accountDAO).addDataGroup("foo");
@@ -584,7 +579,8 @@
         when(accountDAO.getDataGroups()).thenReturn(Lists.newArrayList("foo", "bar"));
         List<String> dataGroupList = ((BridgeDataProvider) dataProvider).getDataGroups();
         assertEquals(Lists.newArrayList("foo", "bar"), dataGroupList);
-=======
+    }
+  
     public void testUpdateActivityOnUpload() throws IOException {
         // mock bridge config
         when(bridgeConfig.getTaskToSchemaMap()).thenReturn(ImmutableMap.of(TASK_ID, SCHEMA_KEY));
@@ -614,7 +610,6 @@
         activity.setStartedOn(new DateTime(taskFinished));
         activity.setFinishedOn(new DateTime(taskFinished));
         verify(activityManager).updateActivity(eq(activity));
->>>>>>> b3a42f76
     }
 
     private static TaskResult makeActivityTask(String taskId) {
