--- conflicted
+++ resolved
@@ -12,15 +12,8 @@
 import io.reactivex.Single
 import org.joda.time.DateTime
 import org.joda.time.Days
-<<<<<<< HEAD
-import org.sagebionetworks.bridge.researchstack.BridgeDataProvider
-import org.sagebionetworks.bridge.rest.model.Message
-import org.sagebionetworks.bridge.rest.model.ScheduledActivity
-
-=======
 import org.sagebionetworks.bridge.android.manager.ActivityManager
 import org.sagebionetworks.bridge.android.manager.ParticipantRecordManager
->>>>>>> 2fb7aa45
 import org.sagebionetworks.bridge.rest.model.ScheduledActivityListV4
 import org.sagebionetworks.research.domain.result.interfaces.TaskResult
 import org.sagebionetworks.research.sageresearch.dao.room.EntityTypeConverters
@@ -29,16 +22,7 @@
 import org.sagebionetworks.research.sageresearch.dao.room.clientWritableCopy
 import org.sagebionetworks.research.sageresearch.extensions.isUnrecoverableError
 import org.slf4j.LoggerFactory
-<<<<<<< HEAD
-
-import rx.Observable
-import rx.android.schedulers.AndroidSchedulers
-import rx.functions.Action1
-import rx.schedulers.Schedulers
-import rx.subscriptions.CompositeSubscription
-=======
 import java.util.Collections
->>>>>>> 2fb7aa45
 import java.util.UUID
 import java.util.concurrent.atomic.AtomicBoolean
 import java.util.concurrent.atomic.AtomicInteger
@@ -231,23 +215,6 @@
      *                 schedule can be null if the user does a task without internet
      * @param taskResult the result of the user doing the schedule task
      */
-<<<<<<< HEAD
-    fun updateSchedule(taskResult: TaskResult) {
-        logger.info("Searching for schedule in db to update on bridge")
-        // If we previously registered a guid with a taskRunUuid, we should be able to find the schedule in the
-        // the database at this point based on the schedule guid
-        findSchedule(taskResult.taskUUID, Action1 { schedule ->
-            logger.info("Found schedule with guid ${schedule.guid}")
-            // TODO: mdephillips 9/14/2018 in past apps, here we would set client data from TaskResult
-            // TODO: mdephillips 9/14/2018 instead use TaskResult to generate study report for schedule
-            schedule.startedOn = taskResult.startTime
-            schedule.finishedOn = taskResult.endTime
-            updateSchedule(schedule)
-        }, Action1 {
-            // TODO: mdephillips 9/14/2018 message the user there will be no history?
-            logger.warn(it.localizedMessage)
-        })
-=======
     @CheckReturnValue
     fun updateSchedule(taskResult: TaskResult): Completable {
         logger.debug("Updating schedule for task: {}", taskResult.taskUUID)
@@ -264,16 +231,6 @@
                     updateSchedulesToBridge(Collections.singletonList(schedule))
                 }
                 .doOnError { it.localizedMessage }
->>>>>>> 2fb7aa45
-    }
-
-    /**
-     * Caches and updates the schedule on bridge
-     * @param schedule to update
-     */
-    fun updateSchedule(schedule: ScheduledActivityEntity) {
-        cacheSchedule(schedule)
-        updateScheduleToBridge(schedule)
     }
 
     /**
@@ -414,16 +371,6 @@
      * Encapsulate the db write operation in its own function for providing custom mock behavior in tests,
      * and also to remove redundant threading code throughout the class.
      */
-<<<<<<< HEAD
-    @VisibleForTesting
-    protected open fun cacheSchedules(schedules: List<ScheduledActivityEntity>) {
-        logger.info("Caching schedules to db with guids ${schedules.map{it.guid}}")
-        scheduleRepoSubscriptions.add(Observable.just(scheduleDao)
-                .subscribeOn(Schedulers.io())
-                .subscribe({ dao ->
-                    dao.upsert(schedules)
-                }, {
-=======
     @CheckReturnValue
     internal fun cacheSchedules(schedules: List<ScheduledActivityEntity>): Completable {
         logger.debug("cacheSchedules called for schedule guids: {}", schedules.map { it.guid })
@@ -432,7 +379,6 @@
             scheduleDao.upsert(schedules)
         }
                 .doOnError {
->>>>>>> 2fb7aa45
                     logger.warn(it.localizedMessage)
                 }
     }
