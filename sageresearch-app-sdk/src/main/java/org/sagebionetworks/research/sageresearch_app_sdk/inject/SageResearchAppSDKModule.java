package org.sagebionetworks.research.sageresearch_app_sdk.inject;

import com.google.common.collect.ImmutableList;

import org.sagebionetworks.research.presentation.perform_task.TaskResultProcessingManager.TaskResultProcessor;
import org.sagebionetworks.research.sageresearch.viewmodel.ScheduledActivityTaskResultProcessor;
import org.sagebionetworks.research.sageresearch_app_sdk.TaskResultUploader;
import org.sagebionetworks.research.sageresearch_app_sdk.archive.AbstractResultArchiveFactory;
import org.sagebionetworks.research.sageresearch_app_sdk.archive.AbstractResultArchiveFactory.ResultArchiveFactory;
import org.sagebionetworks.research.sageresearch_app_sdk.archive.SageResearchResultArchiveFactory;

<<<<<<< HEAD
import java.util.ArrayList;
import java.util.Arrays;
import java.util.Collections;
import java.util.List;

=======
>>>>>>> 44622f3a
import dagger.Binds;
import dagger.Module;
import dagger.Provides;
import dagger.multibindings.IntoSet;

@Module
public abstract class SageResearchAppSDKModule {
    @Provides
    static AbstractResultArchiveFactory provideAbstractResultArchiveFactory(
            ImmutableList<ResultArchiveFactory> resultArchiveFactories) {
        return new SageResearchResultArchiveFactory(resultArchiveFactories);
    }

    @IntoSet
    @Binds
    abstract TaskResultProcessor provideScheduledActivityTaskResultProcessor(
            ScheduledActivityTaskResultProcessor taskResultProcessor);

    /**
     * @return list of processors to receive final task results
     */
<<<<<<< HEAD
    @Provides
    static List<TaskResultProcessor> provideTaskResultProcessors(
            TaskResultUploader taskResultUploader,
            ScheduledActivityTaskResultProcessor scheduledActivityTaskResultProcessor) {
        return Arrays.asList(taskResultUploader, scheduledActivityTaskResultProcessor);
    }
=======
    @Binds
    @IntoSet
    abstract TaskResultProcessor provideTaskResultProcessors(TaskResultUploader taskResultUploader);
>>>>>>> 44622f3a
}
<|MERGE_RESOLUTION|>--- conflicted
+++ resolved
@@ -1,53 +1,42 @@
-package org.sagebionetworks.research.sageresearch_app_sdk.inject;
-
-import com.google.common.collect.ImmutableList;
-
-import org.sagebionetworks.research.presentation.perform_task.TaskResultProcessingManager.TaskResultProcessor;
-import org.sagebionetworks.research.sageresearch.viewmodel.ScheduledActivityTaskResultProcessor;
-import org.sagebionetworks.research.sageresearch_app_sdk.TaskResultUploader;
-import org.sagebionetworks.research.sageresearch_app_sdk.archive.AbstractResultArchiveFactory;
-import org.sagebionetworks.research.sageresearch_app_sdk.archive.AbstractResultArchiveFactory.ResultArchiveFactory;
-import org.sagebionetworks.research.sageresearch_app_sdk.archive.SageResearchResultArchiveFactory;
-
-<<<<<<< HEAD
-import java.util.ArrayList;
-import java.util.Arrays;
-import java.util.Collections;
-import java.util.List;
-
-=======
->>>>>>> 44622f3a
-import dagger.Binds;
-import dagger.Module;
-import dagger.Provides;
-import dagger.multibindings.IntoSet;
-
-@Module
-public abstract class SageResearchAppSDKModule {
-    @Provides
-    static AbstractResultArchiveFactory provideAbstractResultArchiveFactory(
-            ImmutableList<ResultArchiveFactory> resultArchiveFactories) {
-        return new SageResearchResultArchiveFactory(resultArchiveFactories);
-    }
-
-    @IntoSet
-    @Binds
-    abstract TaskResultProcessor provideScheduledActivityTaskResultProcessor(
-            ScheduledActivityTaskResultProcessor taskResultProcessor);
-
-    /**
-     * @return list of processors to receive final task results
-     */
-<<<<<<< HEAD
-    @Provides
-    static List<TaskResultProcessor> provideTaskResultProcessors(
-            TaskResultUploader taskResultUploader,
-            ScheduledActivityTaskResultProcessor scheduledActivityTaskResultProcessor) {
-        return Arrays.asList(taskResultUploader, scheduledActivityTaskResultProcessor);
-    }
-=======
-    @Binds
-    @IntoSet
-    abstract TaskResultProcessor provideTaskResultProcessors(TaskResultUploader taskResultUploader);
->>>>>>> 44622f3a
-}
+package org.sagebionetworks.research.sageresearch_app_sdk.inject;
+
+import com.google.common.collect.ImmutableList;
+
+import org.sagebionetworks.research.presentation.perform_task.TaskResultProcessingManager.TaskResultProcessor;
+import org.sagebionetworks.research.sageresearch.viewmodel.ScheduledActivityTaskResultProcessor;
+import org.sagebionetworks.research.sageresearch_app_sdk.TaskResultUploader;
+import org.sagebionetworks.research.sageresearch_app_sdk.archive.AbstractResultArchiveFactory;
+import org.sagebionetworks.research.sageresearch_app_sdk.archive.AbstractResultArchiveFactory.ResultArchiveFactory;
+import org.sagebionetworks.research.sageresearch_app_sdk.archive.SageResearchResultArchiveFactory;
+
+import java.util.Arrays;
+import java.util.List;
+
+import dagger.Binds;
+import dagger.Module;
+import dagger.Provides;
+import dagger.multibindings.IntoSet;
+
+@Module
+public abstract class SageResearchAppSDKModule {
+    @Provides
+    static AbstractResultArchiveFactory provideAbstractResultArchiveFactory(
+            ImmutableList<ResultArchiveFactory> resultArchiveFactories) {
+        return new SageResearchResultArchiveFactory(resultArchiveFactories);
+    }
+
+    @IntoSet
+    @Binds
+    abstract TaskResultProcessor provideScheduledActivityTaskResultProcessor(
+            ScheduledActivityTaskResultProcessor taskResultProcessor);
+
+    /**
+     * @return list of processors to receive final task results
+     */
+    @Provides
+    static List<TaskResultProcessor> provideTaskResultProcessors(
+            TaskResultUploader taskResultUploader,
+            ScheduledActivityTaskResultProcessor scheduledActivityTaskResultProcessor) {
+        return Arrays.asList(taskResultUploader, scheduledActivityTaskResultProcessor);
+    }
+}